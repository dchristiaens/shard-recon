--- conflicted
+++ resolved
@@ -137,6 +137,7 @@
         size_t nz = map.yheader().size(2);
         size_t nv = map.yheader().size(3);
         W.resize(nz,nv); W.setOnes();
+        Wvox.resize(voxel_count(map.yheader())); Wvox.setOnes();
         float scale = std::sqrt(1.0f * nv);
         init_laplacian(scale*reg);
         init_zreg(scale*zreg);
@@ -144,108 +145,23 @@
 
       ReconMatrixAdjoint adjoint() const;
 
-<<<<<<< HEAD
-      void setWeights(const Eigen::MatrixXf& weights)
-      {
-        float Z = weights.rows() * 1.0f / weights.sum();
-        W = Z * weights;
-      }
-
-      void setVoxelWeights(const Eigen::VectorXf& weights)
-      {
-        Wvox = weights;
-      }
-
-      const Eigen::MatrixXf& getShellBasis(const int shellidx) const { return shellbasis[shellidx]; }
-
-      void setField(const Image<float>& fieldmap, const size_t fieldidx, const Eigen::MatrixXf& petable)
-      {
-        field = fieldmap;
-        pe = petable;
-        Tf = Transform(field).scanner2voxel
-            * get_transform(motion.block(fieldidx*ne,0,ne,6).colwise().mean()).inverse()
-            * T0.voxel2scanner;
-      }
-=======
       const Eigen::MatrixXf& getWeights() const        { return W; }
       void setWeights (const Eigen::MatrixXf& weights) { W = weights; }
->>>>>>> 90505c97
+
+      void setVoxelWeights(const Eigen::VectorXf& weights) { Wvox = weights; }
 
       template <typename VectorType1, typename VectorType2>
       void project(VectorType1& dst, const VectorType2& rhs, bool useweights = true) const
       {
         INFO("Forward projection.");
-<<<<<<< HEAD
-        size_t nxyz = nxy*nz;
-        Eigen::Map<const RowMatrixXf, Eigen::Aligned16> X (rhs.data(), nxyz, nc);
-        Thread::parallel_for<size_t>(0, nv*ne,
-          [&](size_t idx) {
-            size_t v = idx/ne;
-            auto tmp = Image<float>::scratch(htmp);
-            Eigen::Map<Eigen::VectorXf, Eigen::Aligned16> q (tmp.address(), nxyz);
-            q.noalias() = X * Y.row(idx).adjoint();
-            for (size_t z = idx%ne; z < nz; z += ne) {
-              Eigen::Ref<Eigen::VectorXf> r = dst.segment((nz*v+z)*nxy, nxy);
-              project_slice_x2y(v, z, r, tmp);
-            }
-          });
-      }
-
-      template <typename VectorType1, typename VectorType2>
-      void project_y2x(VectorType1& dst, const VectorType2& rhs) const
-      {
-        INFO("Transpose projection.");
-        size_t nxyz = nxy*nz;
-        Eigen::Map<RowMatrixXf, Eigen::Aligned16> X (dst.data(), nxyz, nc);
-        RowMatrixXf zero (nxyz, nc); zero.setZero();
-        X = Thread::parallel_sum<RowMatrixXf, size_t>(0, nv*ne,
-          [&](size_t idx, RowMatrixXf& T) {
-            size_t v = idx/ne;
-            auto tmp = Image<float>::scratch(htmp);
-            Eigen::Map<Eigen::VectorXf, Eigen::Aligned16> r (tmp.address(), nxyz);
-            r.setZero();
-            for (size_t z = idx%ne; z < nz; z += ne) {
-              Eigen::VectorXf r1 = rhs.segment((nz*v+z)*nxy, nxy);
-              Eigen::VectorXf w1 = Wvox.segment((nz*v+z)*nxy, nxy);
-              project_slice_y2x(v, z, tmp, W(z,v) * r1.cwiseProduct(w1));
-            }
-            T.noalias() += r * Y.row(idx);
-          }, zero);
-      }
-
-      template <typename VectorType1, typename VectorType2>
-      void project_x2x(VectorType1& dst, const VectorType2& rhs) const
-      {
-        INFO("Full projection.");
-        size_t nxyz = nxy*nz;
-        Eigen::Map<const RowMatrixXf, Eigen::Aligned16> Xi (rhs.data(), nxyz, nc);
-        Eigen::Map<RowMatrixXf, Eigen::Aligned16> Xo (dst.data(), nxyz, nc);
-        RowMatrixXf zero (nxyz, nc); zero.setZero();
-        Xo = Thread::parallel_sum<RowMatrixXf, size_t>(0, nv*ne,
-          [&](size_t idx, RowMatrixXf& T) {
-            size_t v = idx/ne;
-            auto tmp1 = Image<float>::scratch(htmp);
-            Eigen::Map<Eigen::VectorXf, Eigen::Aligned16> q (tmp1.address(), nxyz);
-            q.noalias() = Xi * Y.row(idx).adjoint();
-            auto tmp2 = Image<float>::scratch(htmp);
-            Eigen::Map<Eigen::VectorXf, Eigen::Aligned16> r (tmp2.address(), nxyz);
-            r.setZero();
-            // Declare temporary slice
-            for (size_t z = idx%ne; z < nz; z += ne) {
-              project_slice_x2x(v, z, tmp2, tmp1, W(z,v) * Wvox.segment((nz*v+z)*nxy, nxy));
-            }
-            T.noalias() += r * Y.row(idx);
-          }, zero);
-        Xo += L.adjoint() * (L * Xi);
-        Xo += Z.adjoint() * (Z * Xi);
-=======
         Eigen::VectorXf copy = rhs;
         ImageView<float> recon (map.xheader(), copy.data());
         ImageView<float> source (map.yheader(), dst.data());
         map.x2y(recon, source);
         if (useweights) {
-          for (auto l = Loop() (source); l; l++)
-            source.value() *= std::sqrt(W(source.index(2), source.index(3)));
+          size_t j = 0;
+          for (auto l = Loop() (source); l; l++, j++)
+            source.value() *= std::sqrt(W(source.index(2), source.index(3)) * Wvox[j]);
         }
         INFO("Forward projection - regularisers");
         size_t nxyz = recon.size(0)*recon.size(1)*recon.size(2);
@@ -257,7 +173,6 @@
         Eigen::Ref<Eigen::VectorXf> ref2 = dst.segment(nxyz*(nv+nc), nxyz*nc);
         Eigen::Map<RowMatrixXf> Yreg2 (ref2.data(), nxyz, nc);
         Yreg2.noalias() += Z * X;
->>>>>>> 90505c97
       }
 
 
@@ -267,256 +182,6 @@
       Eigen::VectorXf Wvox;
       SparseMat L, Z;
 
-<<<<<<< HEAD
-      Header htmp;
-
-      Image<float> field;
-      Eigen::MatrixXf pe;
-      transform_type Tf;
-
-
-      vector<Eigen::MatrixXf> init_shellbasis(const Eigen::MatrixXf& grad, const vector<Eigen::MatrixXf>& rf) const
-      {
-        Shells shells (grad.template cast<double>());
-        vector<Eigen::MatrixXf> basis;
-
-        for (size_t s = 0; s < shells.count(); s++) {
-          Eigen::MatrixXf B;
-          if (rf.empty()) {
-            B.setIdentity(Math::SH::NforL(lmax), Math::SH::NforL(lmax));
-          }
-          else {
-            B.setZero(nc, Math::SH::NforL(lmax));
-            size_t j = 0;
-            for (auto& r : rf) {
-              for (size_t l = 0; l < r.cols() and 2*l <= lmax; l++)
-                for (size_t i = l*(2*l-1); i < (l+1)*(2*l+1); i++, j++)
-                  B(j,i) = r(s,l);
-            }
-          }
-          basis.push_back(B);
-        }
-
-        return basis;
-      }
-
-      void init_Y(const Eigen::MatrixXf& grad)
-      {
-        DEBUG("initialise Y");
-        assert (grad.rows() == nv);     // one gradient per volume
-
-        vector<size_t> idx = get_shellidx(grad);
-        Y.resize(nv*ne, nc);
-
-        Eigen::Vector3f vec;
-        Eigen::Matrix3f rot;
-        rot.setIdentity();
-        Eigen::VectorXf delta;
-
-        for (size_t v = 0; v < nv; v++) {
-          vec = {grad(v, 0), grad(v, 1), grad(v, 2)};
-          for (size_t e = 0; e < ne; e++) {
-            // rotate vector with motion parameters
-            rot = get_rotation(motion.row(v*ne+e));
-            // evaluate basis functions
-            Math::SH::delta(delta, rot*vec, lmax);
-            Y.row(v*ne+e) = shellbasis[idx[v]]*delta;
-          }
-        }
-
-      }
-
-      inline Eigen::Matrix3f get_rotation(const Eigen::VectorXf& p) const
-      {
-        Eigen::Matrix3f m = se3exp(p).topLeftCorner<3,3>();
-        return m;
-      }
-
-      inline transform_type get_transform(const Eigen::VectorXf& p) const
-      {
-        transform_type T (se3exp(p).cast<double>());
-        return T;
-      }
-
-      inline transform_type get_Ts2r(const size_t v, const size_t z) const
-      {
-        transform_type Ts2r = T0.scanner2voxel * get_transform(motion.row(v*ne+z%ne)) * T0.voxel2scanner;
-        return Ts2r;
-      }
-
-      inline size_t get_idx(const int x, const int y, const int z) const
-      {
-        return size_t(z*nxy + y*nx + x);
-      }
-
-      inline size_t get_ncoefs(const vector<Eigen::MatrixXf>& rf) const
-      {
-        size_t n = 0;
-        if (rf.empty()) {
-          n = Math::SH::NforL(lmax);
-        } else {
-          for (auto& r : rf)
-            n += Math::SH::NforL(std::min(2*(int(r.cols())-1), lmax));
-        }
-        return n;
-      }
-
-      vector<size_t> get_shellidx(const Eigen::MatrixXf& grad) const
-      {
-        Shells shells (grad.template cast<double>());
-        vector<size_t> idx (shells.volumecount());
-
-        for (size_t s = 0; s < shells.count(); s++) {
-          for (auto v : shells[s].get_volumes())
-            idx[v] = s;
-        }
-        return idx;
-      }
-
-      inline size_t get_grad_idx(const size_t idx) const { return idx / nxy; }
-      inline size_t get_grad_idx(const size_t v, const size_t z) const { return v*nz + z; }
-
-      template <typename VectorType1, typename ImageType2>
-      void project_slice_x2y(const int v, const int z, VectorType1& dst, const ImageType2& rhs) const
-      {
-        std::unique_ptr<FieldInterpType> finterp;
-        if (field.valid())
-          finterp = make_unique<FieldInterpType>(field, 0.0f);
-
-        Eigen::Vector3 ps, pr, peoffset;
-        float iJac;
-        transform_type Ts2r = get_Ts2r(v, z);
-        if (field.valid()) {
-          peoffset = pe.block<1,3>(v, 0).transpose().cast<double>();
-        }
-
-        Interp::Cubic<ImageType2> source (rhs, 0.0f);
-
-        size_t i = 0;
-        for (size_t y = 0; y < ny; y++) {         // in-plane
-          ps[1] = y;
-          for (size_t x = 0; x < nx; x++, i++) {
-            ps[0] = x;
-            for (int s = -ssp.size(); s <= ssp.size(); s++) {       // ssp neighbourhood
-              ps[2] = z+s;
-              // get slice position in recon space
-              ps2pr(ps, pr, Ts2r, finterp, peoffset, iJac);
-              // update motion matrix
-              source.voxel(pr);
-              dst[i] += (ssp(s)*iJac) * source.value();
-            }
-          }
-        }
-      }
-
-      template <typename ImageType1, typename VectorType2>
-      void project_slice_y2x(const int v, const int z, ImageType1& dst, const VectorType2& rhs) const
-      {
-        std::unique_ptr<FieldInterpType> finterp;
-        if (field.valid())
-          finterp = make_unique<FieldInterpType>(field, 0.0f);
-
-        Eigen::Vector3 ps, pr, peoffset;
-        float iJac;
-        transform_type Ts2r = get_Ts2r(v, z);
-        if (field.valid()) {
-          peoffset = pe.block<1,3>(v, 0).transpose().cast<double>();
-        }
-
-        Interp::CubicAdjoint<ImageType1> target (dst, 0.0f);
-
-        size_t i = 0;
-        for (size_t y = 0; y < ny; y++) {         // in-plane
-          ps[1] = y;
-          for (size_t x = 0; x < nx; x++, i++) {
-            ps[0] = x;
-            for (int s = -ssp.size(); s <= ssp.size(); s++) {       // ssp neighbourhood
-              ps[2] = z+s;
-              // get slice position in recon space
-              ps2pr(ps, pr, Ts2r, finterp, peoffset, iJac);
-              // update motion matrix
-              target.voxel(pr);
-              target.adjoint_add (ssp(s) * iJac * rhs[i]);
-            }
-          }
-        }
-      }
-
-      template <typename ImageType1, typename ImageType2, typename VectorType>
-      void project_slice_x2x(const int v, const int z, ImageType1& dst, const ImageType2& rhs, const VectorType& w) const
-      {
-        std::unique_ptr<FieldInterpType> finterp;
-        if (field.valid())
-          finterp = make_unique<FieldInterpType>(field, 0.0f);
-
-        Eigen::Vector3 ps, pr, peoffset;
-        float t;
-        float iJac;
-        transform_type Ts2r = get_Ts2r(v, z);
-        if (field.valid()) {
-          peoffset = pe.block<1,3>(v, 0).transpose().cast<double>();
-        }
-
-        Interp::Cubic<ImageType2> source (rhs, 0.0f);
-        Interp::CubicAdjoint<ImageType1> target (dst, 0.0f);
-
-        size_t j = 0;
-        for (size_t y = 0; y < ny; y++) {         // in-plane
-          ps[1] = y;
-          for (size_t x = 0; x < nx; x++, j++) {
-            ps[0] = x;
-            t = 0.0f;
-            for (int s = -ssp.size(); s <= ssp.size(); s++) {       // ssp neighbourhood
-              ps[2] = z+s;
-              // get slice position in recon space
-              ps2pr(ps, pr, Ts2r, finterp, peoffset, iJac);
-              // interpolate source
-              source.voxel(pr);
-              t += (ssp(s) * iJac) * source.value();
-            }
-            t *= w[j];
-            for (int s = -ssp.size(); s <= ssp.size(); s++) {
-              ps[2] = z+s;
-              // get slice position in recon space
-              ps2pr(ps, pr, Ts2r, finterp, peoffset, iJac);
-              // project to target
-              target.voxel(pr);
-              target.adjoint_add (ssp(s) * iJac * t);
-            }
-          }
-        }
-      }
-
-      inline void ps2pr(const Eigen::Vector3& ps, Eigen::Vector3& pr, const transform_type& Ts2r,
-                        std::unique_ptr<FieldInterpType>& field, const Eigen::Vector3 pe, float& invjac) const
-      {
-        pr = Ts2r * ps;
-        // clip pr to edges
-        pr[0] = (pr[0] < 0) ? 0 : (pr[0] > nx-1) ? nx-1 : pr[0];
-        pr[1] = (pr[1] < 0) ? 0 : (pr[1] > ny-1) ? ny-1 : pr[1];
-        pr[2] = (pr[2] < 0) ? 0 : (pr[2] > nz-1) ? nz-1 : pr[2];
-        // field mapping
-        invjac = 1.0;
-        if (field) {
-          float B0 = 0.0f;
-          Eigen::Vector3 p1 = pr;
-          Eigen::RowVector3f dB0;
-          // fixed point inversion
-          for (int j = 0; j < 30; j++) {
-            field->voxel(Tf * pr);
-            field->value_and_gradient(B0, dB0);
-            pr = Ts2r * (ps - B0 * pe);
-            if ((p1 - pr).norm() < 0.1f) break;
-            p1 = pr;
-          }
-          // Jacobian
-          dB0 *= (Tf * Ts2r).rotation().cast<float>();
-          invjac = 1.0 / std::max(0.1, 1. + 2. * dB0 * pe.cast<float>());
-        }
-      }
-
-=======
->>>>>>> 90505c97
       void init_laplacian(const float lambda)
       {
         DEBUG("Initialising Laplacian regularizer.");
@@ -631,8 +296,9 @@
         Eigen::VectorXf copy = rhs;  // temporary for weighted input
         ImageView<float> source (map.yheader(), copy.data());
         if (useweights) {
-          for (auto l = Loop() (source); l; l++)
-            source.value() *= std::sqrt(recmat.W(source.index(2), source.index(3)));
+          size_t j = 0;
+          for (auto l = Loop() (source); l; l++, j++)
+            source.value() *= std::sqrt(recmat.W(source.index(2), source.index(3)) * recmat.Wvox[j]);
         }
         map.y2x(recon, source);
         INFO("Transpose projection - regularisers");
