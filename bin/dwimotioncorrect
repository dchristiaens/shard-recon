--- conflicted
+++ resolved
@@ -81,10 +81,7 @@
     options.add_argument('-priorweights', help='Import prior slice weights')
     options.add_argument('-fixedweights', help='Import fixed slice weights')
     options.add_argument('-fixedmotion', help='Import fixed motion traces')
-<<<<<<< HEAD
     options.add_argument('-driftfilter', action='store_true', help='Filter motion for drift')
-=======
->>>>>>> 3dd671aa
     options.add_argument('-voxelweights', help='Import fixed voxel weights')
     options.add_argument('-export_motion', help='Export rigid motion parameters')
     options.add_argument('-export_weights', help='Export slice weights')
@@ -321,11 +318,7 @@
 
     #   __________ Copy outputs __________
 
-<<<<<<< HEAD
-    run.command('mrconvert recon-'+str(nepochs)+'.mif ' + path.from_user(app.ARGS.output), mrconvert_keyval='NULL', force=app.FORCE_OVERWRITE)
-=======
     run.command('mrconvert recon-'+str(nepochs)+'.mif ' + path.from_user(app.ARGS.output), mrconvert_keyval='recon-'+str(nepochs)+'.mif', force=app.FORCE_OVERWRITE)
->>>>>>> 3dd671aa
     if app.ARGS.export_motion:
         run.command('cp motion.txt ' + path.from_user(app.ARGS.export_motion, True))
     if app.ARGS.export_weights:
