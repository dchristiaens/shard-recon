--- conflicted
+++ resolved
@@ -30,12 +30,8 @@
     "rec-iter": 3,
     "reg-iter": 10,
     "reg-scale": 1.0,
-<<<<<<< HEAD
-    "rlmax": [2,2,0],
-    "lbreg": 0.0
-=======
+    "rlmax": [4,2,0],
     "lbreg": 0.001
->>>>>>> ca24e73c
   },
   "epochs": [
     {
@@ -86,10 +82,7 @@
     options.add_argument('-priorweights', help='Import prior slice weights')
     options.add_argument('-fixedweights', help='Import fixed slice weights')
     options.add_argument('-fixedmotion', help='Import fixed motion traces')
-<<<<<<< HEAD
-=======
     options.add_argument('-driftfilter', action='store_true', help='Filter motion for drift')
->>>>>>> ca24e73c
     options.add_argument('-voxelweights', help='Import fixed voxel weights')
     options.add_argument('-export_motion', help='Export rigid motion parameters')
     options.add_argument('-export_weights', help='Export slice weights')
@@ -175,16 +168,13 @@
     if len(lmax) != len(shells):
         raise MRtrixError('No. lmax must match no. shells.')
 
-<<<<<<< HEAD
-=======
     # Set rlmax
-    rlmax = [min(r,max(l-2,0)) for r, l in zip([4,2,0], sorted(lmax, reverse=True))]
->>>>>>> ca24e73c
+    rlmax = [min(r,max(l-2,0)) for r, l in zip(config['global']['rlmax'], sorted(lmax, reverse=True))]
     if app.ARGS.rlmax:
         rlmax = [int(l) for l in app.ARGS.rlmax.split(',')]
-        config['global']['rlmax'] = rlmax
-    if len(config['global']['rlmax']) > len(lmax) or max(config['global']['rlmax']) > max(lmax):
+    if len(rlmax) > len(lmax) or max(rlmax) > max(lmax):
             raise MRtrixError('-rlmax invalid.')
+    config['global']['rlmax'] = rlmax
 
     # Override regularization options if provided
     if app.ARGS.reg:
